--- conflicted
+++ resolved
@@ -28,14 +28,12 @@
 goog.require('goog.color');
 goog.require('goog.Timer');
 goog.require('goog.string.format');
-<<<<<<< HEAD
 goog.require('goog.math');
 goog.require('goog.functions');
 goog.require('goog.array');
 goog.require('vgps3.loader');
-=======
-
->>>>>>> a076365d
+
+
 
 /**
  *
@@ -85,7 +83,6 @@
    * @private
    */
   this.currentMapTypeId_;
-<<<<<<< HEAD
 
   /**
    * @type {number}
@@ -135,32 +132,6 @@
    * @private
    */
   this.logger_ = goog.debug.Logger.getLogger('vgps3.earth.Earth');
-=======
-
-  /**
-  * @type {goog.async.Deferred} Triggered when the plugin is loaded
-  * @private
-  */
-  this.pluginLoaded_ = new goog.async.Deferred();
-
-  /**
-   * @type {goog.async.Deferred} Triggered when the earth is first displayed
-   * @private
-   */
-  this.mapCreated_ = new goog.async.Deferred();
-
-  /**
-   * @type {goog.debug.Logger} The logger
-   * @private
-   */
-  this.logger_ = goog.debug.Logger.getLogger('vgps3.earth.Earth');
-
-  if (google && google.load) {
-    this.apiLoadHandler_();
-  } else {
-    goog.net.jsloader.load(vgps3.earth.LOADER_URL).addCallback(this.apiLoadHandler_, this);
-  }
->>>>>>> a076365d
 };
 
 
@@ -173,7 +144,6 @@
 
   this.currentMapTypeId_ = this.gMap_.getMapTypeId();
 
-<<<<<<< HEAD
   this.vgps_.addEventListener(vgps3.track.EventType.LOAD, goog.bind(this.trackLoadHandler_, this));
   this.vgps_.addEventListener(vgps3.track.EventType.SELECT, goog.bind(this.trackSelectHandler_, this));
 
@@ -182,22 +152,6 @@
   vgps3.loader.load('earth', 1, vgps3.earth.geApiLoaded_);
 
   vgps3.earth.geApiLoaded_.addCallback(
-=======
-  this.vgps_.addEventListener(
-      vgps3.track.EventType.LOAD,
-      goog.bind(this.trackLoadHandler_, this)
-  );
-
-  this.vgps_.addEventListener(
-      vgps3.track.EventType.LOAD,
-      goog.bind(this.trackSelectHandler_, this)
-  );
-
-
-  this.gMap_.mapTypes.set(vgps3.earth.MapTypeId.EARTH, vgps3.earth.EarthMapType_);
-
-  this.pluginLoaded_.addCallback(
->>>>>>> a076365d
       function() {
         this.logger_.info('Google Earth API loaded');
         if (google.earth.isSupported()) {
@@ -219,7 +173,6 @@
  */
 vgps3.earth.Earth.prototype.mapTypeChanged_ = function() {
   if (this.gMap_.getMapTypeId() === vgps3.earth.MapTypeId.EARTH) {
-<<<<<<< HEAD
     if (!goog.isDef(this.ge_)) {
       vgps3.loadMask.setMessage('Chargement de Google Earth');
       this.mapCreated_.addCallback(goog.partial(vgps3.loadMask.setMessage, 'Chargement de la trace'));
@@ -241,103 +194,6 @@
     this.currentMapTypeId_ = this.gMap_.getMapTypeId();
   }
 };
-=======
-    this.showEarth_();
-  } else {
-    //this.switchToMapView_();
-  }
-
-  if (this.mapCreated_.hasFired()) {
-    // The map creation is asynchronous (@see google.earth.createInstance())
-    this.currentMapTypeId_ = this.gMap_.getMapTypeId();
-  }
-};
-
-/**
- * @private
- */
-vgps3.earth.Earth.prototype.showEarth_ = function() {
-  if (!goog.isDef(this.ge_)) {
-    this.createEarthControl_();
-  }
-
-}
-
-/**
- * Add a google maps control to host the earth view.
- *
- * @private
- */
-vgps3.earth.Earth.prototype.createEarthControl_ = function() {
-  var that = this;
-
-  this.earthDom_ = goog.dom.createDom('div', { index: 0 });
-  goog.style.setStyle(this.earthDom_, {
-    position: 'absolute',
-    width: 0,
-    height: 0
-  });
-
-  var inner = goog.dom.createElement('div');
-  goog.style.setStyle(inner, {
-    width: goog.style.getSize(/** @type {Element} */(this.gMap_.getDiv())).width + 'px',
-    height: goog.style.getSize(/** @type {Element} */(this.gMap_.getDiv())).height + 'px',
-    position: 'absolute'
-  });
-
-  goog.dom.appendChild(this.earthDom_, inner);
-
-  var earthDiv = goog.dom.createElement('div');
-  goog.style.setStyle(earthDiv, {
-    width: '100%',
-    height: '100%',
-    position: 'absolute'
-  });
-
-  goog.dom.appendChild(inner, earthDiv);
-
-  // todo does not work
-  google.maps.event.addListener(this.gMap_, 'resize', function() {
-    goog.style.setStyle(inner, {
-      width: goog.style.getSize(/** @type {Element} */(that.gMap_.getDiv())).width + 'px',
-      height: goog.style.getSize(/** @type {Element} */(that.gMap_.getDiv())).height + 'px'
-    });
-  });
-
-  this.gMap_.controls[google.maps.ControlPosition.TOP_LEFT].push(this.earthDom_);
-
-  this.logger_.info('Starting the GE Plugin');
-  google.earth.createInstance(
-      earthDiv,
-      /**
-       * @param {google.earth.GEPlugin} ge
-       * @notypecheck
-       */
-      function(ge) {
-        that.logger_.info('GE Plugin started');
-        that.ge_ = /** @type {google.earth.GEPlugin} */(ge);
-        ge.getWindow().setVisibility(true);
-//        google.earth.addEventListener(
-//            ge.getWindow(),
-//            'mousedown',
-//            goog.bind(that.clickHandler_, that)
-//        );
-        var navControl = ge.getNavigationControl();
-        navControl.setVisibility(ge.VISIBILITY_AUTO);
-        var screen = navControl.getScreenXY();
-        screen.setYUnits(ge.UNITS_INSET_PIXELS);
-        screen.setXUnits(ge.UNITS_PIXELS);
-        // BUG: must wait a little before using the plugin !
-        goog.Timer.callOnce(goog.bind(that.mapCreated_.callback, that.mapCreated_), 100);
-      },
-      function(error) {
-        that.logger_.severe('GE Plugin failed to start: ' + error);
-        that.gMap_.setMapTypeId(that.currentMapTypeId_);
-      }
-  );
-}
-
->>>>>>> a076365d
 
 /**
  * Make the map type controls available when the GE plugin is in use
@@ -384,7 +240,6 @@
  *
  * @private
  */
-<<<<<<< HEAD
 vgps3.earth.Earth.prototype.createEarth_ = function() {
   var that = this;
 
@@ -400,14 +255,6 @@
 
   var earthDiv = goog.dom.createElement('div');
   goog.style.setStyle(earthDiv, { width: '100%', height: '100%', position: 'absolute' });
-=======
-vgps3.earth.Earth.prototype.moveTo = function(position) {
-  var trackIdx = Math.round((this.fixes_.nbTrackPt - 1) * position),
-      nextIdx = Math.min(this.track_.nbTrackPt - 1, trackIdx + 1),
-      deltaLat = this.track_.lat[nextIdx] - this.track_.lat[trackIdx],
-      deltaLon = this.track_.lon[nextIdx] - this.track_.lon[trackIdx],
-      angle;
->>>>>>> a076365d
 
   goog.dom.appendChild(this.earthDom_, inner);
   goog.dom.appendChild(inner, earthDiv);
@@ -556,28 +403,11 @@
  * @notypecheck
  */
 vgps3.earth.Earth.prototype.clickHandler_ = function(event) {
-<<<<<<< HEAD
   var mdEvent = {
     latLng: new google.maps.LatLng(event.getLatitude(), event.getLongitude()),
     stop: goog.functions.NULL
   };
   google.maps.event.trigger(this.gMap_, 'click', mdEvent);
-=======
-  // todo: trigger a click event (and remove the public click())
-  //google.maps.event.trigger(overlay, 'click');
-  //this.vgps_.click(new google.maps.LatLng(event.getLatitude(), event.getLongitude()));
-//  var mdEvent = new google.maps.MouseEvent();
-//  mdEvent.latLng = new google.maps.LatLng(event.getLatitude(), event.getLongitude());
-//  google.maps.event.trigger(
-//      this.gMap_,
-//      'mousedown',
-//      mdEvent
-//  );
-//  var lookAt = this.ge.getView().copyAsLookAt(this.ge.ALTITUDE_ABSOLUTE);
-//  lookAt.setLatitude(this.track.lat[idx]);
-//  lookAt.setLongitude(this.track.lon[idx]);
-//  this.ge.getView().setAbstractView(lookAt);
->>>>>>> a076365d
 };
 
 
@@ -594,9 +424,9 @@
       that = this;
   this.logger_.info(goog.string.format('Track[%d] loaded', index));
   this.mapCreated_.addCallback(goog.partial(this.displayTrack_, index, fixes, color), this);
-<<<<<<< HEAD
-
-};
+
+};
+
 
 /**
  * @param {vgps3.track.TrackSelectEvent} event
@@ -718,98 +548,6 @@
     });
     goog.Timer.callOnce(that.trackAdded_.callback, 10, that.trackAdded_);
   }
-=======
-
-};
-
-/**
- * @param {vgps3.track.TrackSelectEvent} event
- *
- * @private
- * @notypecheck
- */
-vgps3.earth.Earth.prototype.trackSelectHandler_ = function(event) {
-  var that = this;
-
-  this.logger_.info(goog.string.format('Track[%d] selected', event.index));
-
-  this.mapCreated_.addCallback(function() {
-      if (!goog.isDef(this.orientation_)) {
-        this.logger_.info(goog.string.format('Creating 3D model', event.index));
-        var placemark = this.ge_.createPlacemark('model');
-        var model = this.ge_.createModel('');
-        placemark.setGeometry(model);
-        var link = this.ge_.createLink('');
-        link.setHref(vgps3.earth.MODEL_URL)
-        model.setLink(link);
-        model.setLocation(this.location_);
-        model.setOrientation(this.orientation_ = this.ge_.createOrientation(''));
-        var scale = this.ge_.createScale('');
-        scale.set(50, 50, 50);
-        model.setScale(scale);
-        model.setAltitudeMode(this.ge_.ALTITUDE_ABSOLUTE);
-        this.ge_.getFeatures().appendChild(placemark);
-      }
-    },
-    this
-  );
-};
-
-/**
- * @param {number} index
- * @param {vgps3.track.GpsFixes} fixes
- * @param {string} color
- * @private
- * @notypecheck
- */
-vgps3.earth.Earth.prototype.displayTrack_ = function(index, fixes, color) {
-  var that = this;
-
-  this.logger_.info(goog.string.format('Displaying track[%d]', index));
-
-  var lineString = this.ge_.createLineString('track-' + index),
-      lineStringPm = this.ge_.createPlacemark('');
-
-  lineStringPm.setGeometry(lineString);
-  lineString.setTessellate(false);
-
-  google.earth.executeBatch(this.ge_, function() {
-    var points = lineString.getCoordinates();
-    for (var i = 0; i < fixes.nbTrackPt; i++) {
-      points.pushLatLngAlt(fixes.lat[i], fixes.lon[i], that.estimateElevation_(fixes, i));
-    }
-  });
-
-  this.ge_.getFeatures().appendChild(lineStringPm);
-  lineString.setAltitudeMode(this.ge_.ALTITUDE_ABSOLUTE);
-
-  lineStringPm.setStyleSelector(this.ge_.createStyle(''));
-  var lineStyle = lineStringPm.getStyleSelector().getLineStyle();
-  lineStyle.setWidth(2);
-  // color format: aabbggrr
-  lineStyle.getColor().set(goog.color.parse(color).hex.replace(/#(..)(..)(..)/, 'ff$3$2$1'));
-
-  if (!goog.isDef(this.location_)) {
-    this.location_ = this.ge_.createLocation('');
-    this.location_.setLatitude(fixes.lat[0]);
-    this.location_.setLongitude(fixes.lon[0]);
-    this.location_.setAltitude(fixes.elev[0]);
-  }
-};
-
-/**
- * Interpolates the elevation for the given position
- * @param {vgps3.track.GpsFixes} fixes
- * @param {number} index [0...fixes.nbTrackPt]
- * @return {number}
- * @private
- */
-vgps3.earth.Earth.prototype.estimateElevation_ = function(fixes, index) {
-  index = index * (fixes.nbChartPt - 1) / (fixes.nbTrackPt - 1);
-  var chartIndex = Math.round(index),
-      nextChartIndex = chartIndex + 1 < fixes.nbTrackPt ? chartIndex + 1 : chartIndex;
-  return fixes.elev[chartIndex] + (index - chartIndex) * (fixes.elev[nextChartIndex] - fixes.elev[chartIndex]);
->>>>>>> a076365d
 };
 
 /**
@@ -820,7 +558,6 @@
  * @return {number}
  * @private
  */
-<<<<<<< HEAD
 vgps3.earth.Earth.prototype.estimateElevation_ = function(factor, fixes, index) {
   index *=  factor;
   var chartIndex = Math.round(index),
@@ -834,28 +571,6 @@
  * @private
  */
 vgps3.earth.TITLE_ = "Earth";
-=======
-vgps3.earth.Earth.prototype.apiLoadHandler_ = function() {
-  this.logger_.info('Loading google earth JS API');
-  google.load('earth', '1', { callback: goog.bind(this.pluginLoaded_.callback, this.pluginLoaded_) });
-};
-
-/**
- * @type {google.maps.MapType}
- * @const
- * @private
- */
-vgps3.earth.EarthMapType_ = /** @type {google.maps.MapType} */ {
-  tileSize: new google.maps.Size(256, 256),
-  maxZoom: 19,
-  name: 'Earth',
-  alt: 'Earth',
-  getTile: function(tileCoord, zoom, ownerDocument) {
-    var div = ownerDocument.createElement('div');
-    return div;
-  }
-};
->>>>>>> a076365d
 
 /**
  * @type {google.maps.MapType}
@@ -895,22 +610,9 @@
 /**
  * @enum {string}
  */
-<<<<<<< HEAD
 vgps3.earth.MapTypeId = {
   EARTH: 'vgps3-earth-3d'
 };
 
 goog.exportSymbol('vgps3.earth.Earth', vgps3.earth.Earth);
-goog.exportSymbol('vgps3.earth.Earth.init', vgps3.earth.Earth.prototype.init);
-=======
-vgps3.earth.EventType = {
-  CLICK: 'vgps3.earth.click'
-};
-
-/**
- * @enum {string}
- */
-vgps3.earth.MapTypeId = {
-  EARTH: 'vgps3-earth-3d'
-};
->>>>>>> a076365d
+goog.exportSymbol('vgps3.earth.Earth.init', vgps3.earth.Earth.prototype.init);